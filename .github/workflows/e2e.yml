--- conflicted
+++ resolved
@@ -169,7 +169,6 @@
             ./sample/*.log
             ./sample/*.png
 
-<<<<<<< HEAD
   metrics:
     runs-on: macos-latest
     strategy:
@@ -287,7 +286,7 @@
           config: ./test/perf/metrics-${{ matrix.platform }}.yml
           sauce-user: ${{ secrets.SAUCE_USERNAME }}
           sauce-key: ${{ secrets.SAUCE_ACCESS_KEY }}
-=======
+
   react-native-build:
     name: Build RN ${{ matrix.rn-version }} ${{ matrix.rn-architecture }} ${{ matrix.platform }} ${{ matrix.build-type }}
     runs-on: macos-latest
@@ -398,5 +397,4 @@
             ONLY_ACTIVE_ARCH=yes \
             -sdk 'iphonesimulator${{ matrix.runtime }}' \
             -derivedDataPath "$derivedData" \
-            build
->>>>>>> c35c86bb
+            build