--- conflicted
+++ resolved
@@ -1,14 +1,8 @@
 # Changelog
 
-## 5.15.0
-
-### Features
-
-- New simplified Sentry Metro Serializer export ([#3450](https://github.com/getsentry/sentry-react-native/pull/3450))
-
-  ```js
-  const { createSentryMetroSerializer } = require('@sentry/react-native/metro');
-  ```
+## Unreleased
+
+### Features
 
 - Add `@sentry/react-native/expo` Expo config plugin ([#3429](https://github.com/getsentry/sentry-react-native/pull/3429))
   - Example of use in `app.config.js`.
@@ -43,15 +37,24 @@
 
 - Transform shipped JSX for both react-native and web ([#3428](https://github.com/getsentry/sentry-react-native/pull/3428))
   - Removes builds errors when using react-native-web with Webpack
+
+## 5.15.0
+
+### Features
+
+- New simplified Sentry Metro Serializer export ([#3450](https://github.com/getsentry/sentry-react-native/pull/3450))
+
+  ```js
+  const { createSentryMetroSerializer } = require('@sentry/react-native/metro');
+  ```
+
+### Fixes
+
 - Encode envelopes using Base64, fix array length limit when transferring over Bridge. ([#2852](https://github.com/getsentry/sentry-react-native/pull/2852))
   - This fix requires a rebuild of the native app
 - Symbolicate message and non-Error stacktraces locally in debug mode ([#3420](https://github.com/getsentry/sentry-react-native/pull/3420))
 - Remove Sentry SDK frames from rejected promise SyntheticError stack ([#3423](https://github.com/getsentry/sentry-react-native/pull/3423))
-<<<<<<< HEAD
-- Fix path to Collect Modules JavaScript ([#3451](https://github.com/getsentry/sentry-react-native/pull/3451))
-=======
 - Fix path from Xcode scripts to Collect Modules ([#3451](https://github.com/getsentry/sentry-react-native/pull/3451))
->>>>>>> d3786e91
 
 ### Dependencies
 
