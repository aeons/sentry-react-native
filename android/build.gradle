--- conflicted
+++ resolved
@@ -42,9 +42,5 @@
 
 dependencies {
     implementation 'com.facebook.react:react-native:+'
-<<<<<<< HEAD
-    api 'io.sentry:sentry-android:6.8.0'
-=======
     api 'io.sentry:sentry-android:6.9.1'
->>>>>>> 8fbf6009
 }