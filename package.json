{
  "name": "@sentry/react-native",
  "homepage": "https://github.com/getsentry/sentry-react-native",
  "repository": "https://github.com/getsentry/sentry-react-native",
<<<<<<< HEAD
  "version": "5.0.0-alpha.4",
=======
  "version": "4.6.0",
>>>>>>> 5636309c
  "description": "Official Sentry SDK for react-native",
  "typings": "dist/js/index.d.ts",
  "types": "dist/js/index.d.ts",
  "typescript": {
    "definition": "dist/js/index.d.ts"
  },
  "main": "dist/js/index.js",
  "scripts": {
    "build": "tsc -p tsconfig.build.json",
    "build:watch": "tsc -p tsconfig.build.json -w --preserveWatchOutput",
    "clean": "rimraf dist coverage",
    "test": "jest",
    "lint": "eslint .",
    "test:watch": "jest --watch",
    "run-ios": "cd sample && yarn react-native run-ios",
    "run-android": "cd sample && yarn react-native run-android"
  },
  "keywords": [
    "react-native",
    "sentry",
    "crashreporting",
    "ios"
  ],
  "publishConfig": {
    "access": "public"
  },
  "author": "Sentry",
  "license": "MIT",
  "//": [
    "React version to be compatible with RN",
    "When bumping make sure to update the version of react, i.e:  https://github.com/facebook/react-native/blob/v0.56.0/package.json"
  ],
  "peerDependencies": {
    "react": ">=16.4.1",
    "react-native": ">=0.56.0"
  },
  "dependencies": {
    "@sentry/browser": "7.14.1",
    "@sentry/cli": "1.74.4",
<<<<<<< HEAD
    "@sentry/core": "7.14.0",
    "@sentry/hub": "7.14.0",
    "@sentry/integrations": "7.14.0",
    "@sentry/react": "7.14.0",
    "@sentry/tracing": "7.14.0",
    "@sentry/types": "7.14.0",
    "@sentry/utils": "7.14.0"
=======
    "@sentry/core": "7.14.1",
    "@sentry/hub": "7.14.1",
    "@sentry/integrations": "7.14.1",
    "@sentry/react": "7.14.1",
    "@sentry/tracing": "7.14.1",
    "@sentry/types": "7.14.1",
    "@sentry/utils": "7.14.1",
    "@sentry/wizard": "1.2.17"
>>>>>>> 5636309c
  },
  "devDependencies": {
    "@sentry-internal/eslint-config-sdk": "7.14.1",
    "@sentry-internal/eslint-plugin-sdk": "7.14.1",
    "@sentry/typescript": "^5.20.1",
    "@sentry/wizard": "2.2.0",
    "@types/jest": "^26.0.15",
    "@types/react": "^16.9.49",
    "@types/react-native": "^0.66.11",
    "babel-jest": "^26.1.0",
    "eslint": "^7.6.0",
    "eslint-plugin-react": "^7.20.6",
    "eslint-plugin-react-native": "^3.8.1",
    "jest": "^24.9.0",
    "prettier": "^2.0.5",
    "react": ">=16.4.1",
    "react-native": ">=0.56.0",
    "replace-in-file": "^6.0.0",
    "rimraf": "^3.0.0",
    "ts-jest": "^24.3.0",
    "typescript": "3.8.3"
  },
  "rnpm": {
    "commands": {},
    "android": {
      "packageInstance": "new RNSentryPackage()",
      "packageImportPath": "import io.sentry.react.RNSentryPackage;"
    },
    "ios": {}
  },
  "jest": {
    "collectCoverage": true,
    "preset": "react-native",
    "transform": {
      "^.+\\.(tsx)$": "<rootDir>/node_modules/react-native/jest/preprocessor.js",
      "^.+\\.(ts|tsx)$": "ts-jest"
    },
    "globals": {
      "__DEV__": true,
      "ts-jest": {
        "tsConfig": "./tsconfig.json",
        "diagnostics": false
      }
    },
    "moduleFileExtensions": [
      "ts",
      "tsx",
      "js"
    ],
    "testPathIgnorePatterns": [
      "<rootDir>/sample/"
    ],
    "testEnvironment": "node",
    "testMatch": [
      "**/*.test.(ts|tsx)"
    ]
  }
}<|MERGE_RESOLUTION|>--- conflicted
+++ resolved
@@ -2,11 +2,7 @@
   "name": "@sentry/react-native",
   "homepage": "https://github.com/getsentry/sentry-react-native",
   "repository": "https://github.com/getsentry/sentry-react-native",
-<<<<<<< HEAD
   "version": "5.0.0-alpha.4",
-=======
-  "version": "4.6.0",
->>>>>>> 5636309c
   "description": "Official Sentry SDK for react-native",
   "typings": "dist/js/index.d.ts",
   "types": "dist/js/index.d.ts",
@@ -46,24 +42,13 @@
   "dependencies": {
     "@sentry/browser": "7.14.1",
     "@sentry/cli": "1.74.4",
-<<<<<<< HEAD
-    "@sentry/core": "7.14.0",
-    "@sentry/hub": "7.14.0",
-    "@sentry/integrations": "7.14.0",
-    "@sentry/react": "7.14.0",
-    "@sentry/tracing": "7.14.0",
-    "@sentry/types": "7.14.0",
-    "@sentry/utils": "7.14.0"
-=======
     "@sentry/core": "7.14.1",
     "@sentry/hub": "7.14.1",
     "@sentry/integrations": "7.14.1",
     "@sentry/react": "7.14.1",
     "@sentry/tracing": "7.14.1",
     "@sentry/types": "7.14.1",
-    "@sentry/utils": "7.14.1",
-    "@sentry/wizard": "1.2.17"
->>>>>>> 5636309c
+    "@sentry/utils": "7.14.1"
   },
   "devDependencies": {
     "@sentry-internal/eslint-config-sdk": "7.14.1",
