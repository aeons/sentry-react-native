--- conflicted
+++ resolved
@@ -42,24 +42,13 @@
   "dependencies": {
     "@sentry/browser": "7.14.0",
     "@sentry/cli": "1.74.4",
-<<<<<<< HEAD
-    "@sentry/core": "7.13.0",
-    "@sentry/hub": "7.13.0",
-    "@sentry/integrations": "7.13.0",
-    "@sentry/react": "7.13.0",
-    "@sentry/tracing": "7.13.0",
-    "@sentry/types": "7.13.0",
-    "@sentry/utils": "7.13.0"
-=======
     "@sentry/core": "7.14.0",
     "@sentry/hub": "7.14.0",
     "@sentry/integrations": "7.14.0",
     "@sentry/react": "7.14.0",
     "@sentry/tracing": "7.14.0",
     "@sentry/types": "7.14.0",
-    "@sentry/utils": "7.14.0",
-    "@sentry/wizard": "1.2.17"
->>>>>>> 686646f3
+    "@sentry/utils": "7.14.0"
   },
   "devDependencies": {
     "@sentry-internal/eslint-config-sdk": "7.14.0",
