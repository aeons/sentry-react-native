--- conflicted
+++ resolved
@@ -87,11 +87,7 @@
     "metro": "0.76",
     "prettier": "^2.0.5",
     "react": "18.2.0",
-<<<<<<< HEAD
-    "react-native": "0.73.0",
-=======
     "react-native": "0.73.2",
->>>>>>> 80d5b848
     "replace-in-file": "^7.0.1",
     "rimraf": "^4.1.1",
     "ts-jest": "^29.1.1",
