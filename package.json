{
  "name": "@sentry/react-native",
  "homepage": "https://github.com/getsentry/sentry-react-native",
  "repository": "https://github.com/getsentry/sentry-react-native",
<<<<<<< HEAD
  "version": "5.0.0-alpha.10",
=======
  "version": "4.13.0",
>>>>>>> 4592fb80
  "description": "Official Sentry SDK for react-native",
  "typings": "dist/js/index.d.ts",
  "types": "dist/js/index.d.ts",
  "typescript": {
    "definition": "dist/js/index.d.ts"
  },
  "main": "dist/js/index.js",
  "scripts": {
    "build": "yarn build:sdk && yarn build:tools",
    "build:sdk": "tsc -p tsconfig.build.json",
    "build:sdk:watch": "tsc -p tsconfig.build.json -w --preserveWatchOutput",
    "build:tools": "tsc -p tsconfig.build.tools.json",
    "clean": "rimraf dist coverage",
    "test": "jest",
    "lint": "eslint --config .eslintrc.js .",
    "test:watch": "jest --watch",
    "run-ios": "cd sample && yarn react-native run-ios",
    "run-android": "cd sample && yarn react-native run-android"
  },
  "keywords": [
    "react-native",
    "sentry",
    "crashreporting",
    "ios"
  ],
  "publishConfig": {
    "access": "public"
  },
  "author": "Sentry",
  "license": "MIT",
  "//": [
    "React version to be compatible with RN",
    "When bumping make sure to update the version of react, i.e:  https://github.com/facebook/react-native/blob/v0.56.0/package.json"
  ],
  "peerDependencies": {
    "react": ">=17.0.0",
    "react-native": ">=0.65.0"
  },
  "dependencies": {
<<<<<<< HEAD
    "@sentry/browser": "7.28.1",
    "@sentry/cli": "2.10.0",
    "@sentry/core": "7.28.1",
    "@sentry/hub": "7.28.1",
    "@sentry/integrations": "7.28.1",
    "@sentry/react": "7.28.1",
    "@sentry/tracing": "7.28.1",
    "@sentry/types": "7.28.1",
    "@sentry/utils": "7.28.1"
=======
    "@sentry/browser": "7.29.0",
    "@sentry/cli": "1.74.4",
    "@sentry/core": "7.29.0",
    "@sentry/hub": "7.29.0",
    "@sentry/integrations": "7.29.0",
    "@sentry/react": "7.29.0",
    "@sentry/tracing": "7.29.0",
    "@sentry/types": "7.29.0",
    "@sentry/utils": "7.29.0",
    "@sentry/wizard": "1.4.0"
>>>>>>> 4592fb80
  },
  "devDependencies": {
    "@sentry-internal/eslint-config-sdk": "7.29.0",
    "@sentry-internal/eslint-plugin-sdk": "7.29.0",
    "@sentry/typescript": "^5.20.1",
    "@sentry/wizard": "2.2.0",
    "@types/jest": "^26.0.15",
    "@types/react": "^18.0.25",
    "@types/react-native": "^0.70.6",
    "babel-jest": "^26.1.0",
    "eslint": "^7.6.0",
    "eslint-plugin-react": "^7.20.6",
    "eslint-plugin-react-native": "^3.8.1",
    "jest": "^24.9.0",
    "prettier": "^2.0.5",
    "react": "^18.2.0",
    "react-native": "^0.70.5",
    "replace-in-file": "^6.0.0",
    "rimraf": "^3.0.0",
    "ts-jest": "^24.3.0",
    "typescript": "3.8.3"
  },
  "rnpm": {
    "commands": {},
    "android": {
      "packageInstance": "new RNSentryPackage()",
      "packageImportPath": "import io.sentry.react.RNSentryPackage;"
    },
    "ios": {}
  },
  "jest": {
    "collectCoverage": true,
    "preset": "react-native",
    "globals": {
      "__DEV__": true,
      "ts-jest": {
        "tsConfig": "./tsconfig.json",
        "diagnostics": false
      }
    },
    "moduleFileExtensions": [
      "ts",
      "tsx",
      "js"
    ],
    "testPathIgnorePatterns": [
      "<rootDir>/sample/"
    ],
    "testEnvironment": "node",
    "testMatch": [
      "**/*.test.(ts|tsx)"
    ]
  },
  "codegenConfig": {
    "name": "RNSentrySpec",
    "type": "modules",
    "jsSrcsDir": "src",
    "android": {
      "javaPackageName": "io.sentry.react"
    }
  }
}<|MERGE_RESOLUTION|>--- conflicted
+++ resolved
@@ -2,11 +2,7 @@
   "name": "@sentry/react-native",
   "homepage": "https://github.com/getsentry/sentry-react-native",
   "repository": "https://github.com/getsentry/sentry-react-native",
-<<<<<<< HEAD
   "version": "5.0.0-alpha.10",
-=======
-  "version": "4.13.0",
->>>>>>> 4592fb80
   "description": "Official Sentry SDK for react-native",
   "typings": "dist/js/index.d.ts",
   "types": "dist/js/index.d.ts",
@@ -46,28 +42,15 @@
     "react-native": ">=0.65.0"
   },
   "dependencies": {
-<<<<<<< HEAD
-    "@sentry/browser": "7.28.1",
+    "@sentry/browser": "7.29.0",
     "@sentry/cli": "2.10.0",
-    "@sentry/core": "7.28.1",
-    "@sentry/hub": "7.28.1",
-    "@sentry/integrations": "7.28.1",
-    "@sentry/react": "7.28.1",
-    "@sentry/tracing": "7.28.1",
-    "@sentry/types": "7.28.1",
-    "@sentry/utils": "7.28.1"
-=======
-    "@sentry/browser": "7.29.0",
-    "@sentry/cli": "1.74.4",
     "@sentry/core": "7.29.0",
     "@sentry/hub": "7.29.0",
     "@sentry/integrations": "7.29.0",
     "@sentry/react": "7.29.0",
     "@sentry/tracing": "7.29.0",
     "@sentry/types": "7.29.0",
-    "@sentry/utils": "7.29.0",
-    "@sentry/wizard": "1.4.0"
->>>>>>> 4592fb80
+    "@sentry/utils": "7.29.0"
   },
   "devDependencies": {
     "@sentry-internal/eslint-config-sdk": "7.29.0",
