--- conflicted
+++ resolved
@@ -1,15 +1,9 @@
-<<<<<<< HEAD
 /* eslint-disable complexity */
-import { Event, EventProcessor, Hub, Integration } from '@sentry/types';
+import type { Event, EventProcessor, Hub, Integration } from '@sentry/types';
 import { logger, severityLevelFromString } from '@sentry/utils';
-=======
-import { addGlobalEventProcessor, getCurrentHub } from '@sentry/core';
-import type { Contexts, Event, Integration } from '@sentry/types';
-import { logger } from '@sentry/utils';
->>>>>>> 675e5384
 
 import { breadcrumbFromObject } from '../breadcrumb';
-import { NativeDeviceContextsResponse } from '../NativeRNSentry';
+import type { NativeDeviceContextsResponse } from '../NativeRNSentry';
 import { NATIVE } from '../wrapper';
 
 /** Load device context from native. */
