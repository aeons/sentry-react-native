--- conflicted
+++ resolved
@@ -1,23 +1,7 @@
 /* eslint-disable complexity */
 import type { Hub } from '@sentry/core';
-<<<<<<< HEAD
-import { getActiveTransaction, spanIsSampled } from '@sentry/core';
-import type {
-  BaseTransportOptions,
-  Client,
-  ClientOptions,
-  Envelope,
-  Event,
-  EventProcessor,
-  Integration,
-  Profile,
-  ThreadCpuProfile,
-  Transaction,
-} from '@sentry/types';
-=======
 import { getActiveTransaction } from '@sentry/core';
 import type { Envelope, Event, EventProcessor, Integration, ThreadCpuProfile, Transaction } from '@sentry/types';
->>>>>>> eb1b3c93
 import { logger, uuid4 } from '@sentry/utils';
 import { Platform } from 'react-native';
 
