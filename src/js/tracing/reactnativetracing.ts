--- conflicted
+++ resolved
@@ -384,13 +384,8 @@
     const idleTransaction = startIdleTransaction(
       hub as Hub,
       expandedContext,
-<<<<<<< HEAD
       idleTimeoutMs,
       finalTimeoutMs,
-=======
-      idleTimeout,
-      maxTransactionDuration * 1000, // convert seconds to milliseconds
->>>>>>> a9dc61ea
       true
     );
 
