--- conflicted
+++ resolved
@@ -8,12 +8,9 @@
   __sentry_rn_v5_registered?: boolean;
   HermesInternal: unknown;
   Promise: unknown;
-<<<<<<< HEAD
   __turboModuleProxy: unknown;
   nativeFabricUIManager: unknown;
-=======
   ErrorUtils?: ErrorUtils;
->>>>>>> 58a3c6fd
 }
 
 /** Get's the global object for the current JavaScript runtime */
