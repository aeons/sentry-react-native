--- conflicted
+++ resolved
@@ -18,15 +18,9 @@
   NativeDeviceContextsResponse,
   NativeFramesResponse,
   NativeReleaseResponse,
-<<<<<<< HEAD
+  NativeScreenshot,
   Spec,
 } from './NativeRNSentry';
-=======
-  NativeScreenshot,
-  SentryNativeBridgeModule,
-} from './definitions';
-import { isHardCrash } from './misc';
->>>>>>> ca810b98
 import { ReactNativeOptions } from './options';
 import { RequiredKeysUser } from './user';
 import { isTurboModuleEnabled } from './utils/environment'
