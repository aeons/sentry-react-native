--- conflicted
+++ resolved
@@ -1,9 +1,5 @@
-<<<<<<< HEAD
 import { defaultStackParser } from '@sentry/browser';
-import { Envelope, Event, Outcome, Transport } from '@sentry/types';
-=======
-import type { Envelope, Event,Outcome, Transport } from '@sentry/types';
->>>>>>> 675e5384
+import type { Envelope, Event, Outcome, Transport } from '@sentry/types';
 import { rejectedSyncPromise, SentryError } from '@sentry/utils';
 import * as RN from 'react-native';
 
